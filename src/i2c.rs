use crate::pac::I2C0;
use crate::pac::{i2c0, sim};
use core::ops::Deref;
use crate::gpio::*;
use embedded_hal::blocking::i2c::{Read, Write, WriteRead};

pub struct I2c<I2C: Instance, PINS> {
    i2c: I2C,
    pins: PINS,
}

pub trait Pins<I2c> {}
pub trait PinScl<I2c> {}
pub trait PinSda<I2c> {}

impl<I2c, SCL, SDA> Pins<I2c> for (SCL, SDA)
where
    SCL: PinScl<I2c>,
    SDA: PinSda<I2c>
{
}

macro_rules! i2c_pins {
    ($($I2C:ident => {
        scl => $scl: ty,
        sda => $sda: ty,
    })+) => {
        $(
            impl PinScl<crate::pac::$I2C> for $scl {}
            impl PinSda<crate::pac::$I2C> for $sda {}
        )+
    }
}

i2c_pins! {
    I2C0 => {
        scl => porte::PE24<AlternativeOD<AF5>>,
        sda => porte::PE25<AlternativeOD<AF5>>,
    }
}

#[derive(Debug, Eq, PartialEq, Copy, Clone)]
pub enum I2cError {
    OVERRUN,
    NACK,
    TIMEOUT,
    BUS,
    CRC,
    ARBITRATION,
}

mod private {
    pub trait Sealed {}
}

pub trait Instance: private::Sealed + Deref<Target = i2c0::RegisterBlock> {
    #[doc(hidden)]
    unsafe fn enable_clock(sim: &sim::RegisterBlock);
}

macro_rules! i2c {
    ($I2C: ident, $scgcx: ident, $i2c: ident) => {
        impl private::Sealed for $I2C {}
        impl Instance for $I2C {
            unsafe fn enable_clock(sim: &sim::RegisterBlock) {
                sim.$scgcx.modify(|_, w| w.$i2c().set_bit());
            }
        }
    }
}

i2c!(I2C0, scgc4, i2c0);

impl<I2C, PINS> I2c<I2C, PINS>
where
    I2C: Instance
{
    pub fn new(i2c: I2C, pins: PINS, speed: u32, sim: &sim::RegisterBlock) -> Self
    where
        PINS: Pins<I2C>
    {
        unsafe { I2C::enable_clock(sim) };

        let i2c = I2c {i2c, pins};
        i2c.i2c_init(speed);
        i2c
    }

    fn i2c_init(&self, speed: u32) {
        self.i2c.c1.modify(|_, w| w.iicen().clear_bit());

        self.i2c.a1.reset();
        self.i2c.f.reset();
        self.i2c.c1.reset();
        self.i2c.s.reset();
        self.i2c.c2.reset();

        self.i2c.flt.modify(|_, w| w.startf().set_bit().stopf().set_bit());
        self.i2c.s.modify(|_, w|
            w.arbl().set_bit()
                .iicif().set_bit()
        );

        self.set_baudrate(speed);

        self.i2c.c1.modify(|_, w| w.iicen().set_bit());
    }

    fn set_baudrate(&self, _speed: u32){
        self.i2c.f.modify(|_, w| unsafe { w.icr().bits(44) });
    }

<<<<<<< HEAD
    fn check_and_clear_error_flags(&self) -> Result<i2c0::s::R, Error> {
=======
    fn check_and_clear_error_flags(&self) -> Result<i2c0::s::R, I2cError> {
>>>>>>> 9998c4ce
        let status = self.i2c.s.read();

        if status.arbl().bit_is_set() {
            self.i2c.s.modify(|_, w| w.arbl().set_bit());
            return Err(I2cError::ARBITRATION);
        }

        Ok(status)
    }
}

impl<I2C, PINS> Write for I2c<I2C, PINS>
where
    I2C: Instance
{
    type Error = I2cError;

    fn write(&mut self, address: u8, buffer: &[u8]) -> Result<(), Self::Error> {
        self.write_bytes(address, buffer);

        self.stop_sequence()
    }
}

trait I2cCommon {
    type Error;

    fn start_sequence(&self) -> Result<(), Self::Error>;

    fn stop_sequence(&self) -> Result<(), Self::Error>;

    fn write_bytes(&self, address: u8, bytes: &[u8]) -> Result<(), Self::Error>;

    fn send_byte(&self, byte: u8) -> Result<(), Self::Error>;

    fn recv_byte(&self) -> Result<u8, Self::Error>;
}

impl<I2C, PINS> I2cCommon for I2c<I2C, PINS>
where
    I2C: Instance,
{
    type Error = I2cError;


    fn start_sequence(&self) -> Result<(), Self::Error> {
        self.check_and_clear_error_flags()?;
        self.i2c.c1.modify(|_, w| w.tx().set_bit().mst().set_bit());

        while {
          self.check_and_clear_error_flags()?.busy().bit_is_clear()
        }{}

        Ok(())
    }

    fn stop_sequence(&self) -> Result<(), Self::Error> {
        self.check_and_clear_error_flags()?;
        self.i2c.c1.modify(|_, w| w.mst().clear_bit());

        while {
            self.check_and_clear_error_flags()?.busy().bit_is_set()
        }{}

        Ok(())
    }

    fn write_bytes(&self, address: u8, bytes: &[u8]) -> Result<(), Self::Error> {
        self.start_sequence();

        self.send_byte(address << 1);

        for b in bytes {
            self.send_byte(*b);
        }

        Ok(())
    }

    fn send_byte(&self, byte: u8) -> Result<(), Self::Error> {
        while {
            self.check_and_clear_error_flags()?.tcf().bit_is_clear()
        }{}
        self.i2c.c1.modify(|_, w| w.tx().set_bit());
        self.i2c.d.modify(|_, w| unsafe { w.data().bits(byte) });
        while {
            self.check_and_clear_error_flags()?.iicif().bit_is_clear()
        }{}
        self.i2c.s.modify(|_, w| w.iicif().set_bit());

        Ok(())
    }

    fn recv_byte(&self) -> Result<u8, Self::Error> {
        Ok(0)
    }
}

impl<I2C, PINS> Write for I2c<I2C, PINS>
where
    I2C: Instance
{
    type Error = Error;

    fn write(&mut self, address: u8, bytes: &[u8]) -> Result<(), Self::Error> {
        self.write_bytes(address, bytes)?;
        self.stop_sequence()
    }
}<|MERGE_RESOLUTION|>--- conflicted
+++ resolved
@@ -110,11 +110,7 @@
         self.i2c.f.modify(|_, w| unsafe { w.icr().bits(44) });
     }
 
-<<<<<<< HEAD
-    fn check_and_clear_error_flags(&self) -> Result<i2c0::s::R, Error> {
-=======
     fn check_and_clear_error_flags(&self) -> Result<i2c0::s::R, I2cError> {
->>>>>>> 9998c4ce
         let status = self.i2c.s.read();
 
         if status.arbl().bit_is_set() {
